import abc
from flowforge.input.UnitConverter import UnitConverter
from flowforge.parsers.EquationParser import EquationParser

<<<<<<< HEAD
=======
class MassMomentumBC:
    """Class for mass and momentum BC

    Attributes
    ----------
    mdot : float
        Mass flow rate [kg/s]
    surfaceP : float
        Surface pressure [Pa]
    Pside : str
        Side that pressure is on. "inlet" or "outlet"
    """

    def __init__(self, inlet: dict = None, outlet: dict = None):
        assert outlet

        if inlet:
            if "mdot" in inlet:
                self._mdot = inlet["mdot"]
                self._Pside = "outlet"
                self._surfaceP = outlet["pressure"]
            else:
                self._mdot = outlet["mdot"]
                self._Pside = "inlet"
                self._surfaceP = inlet["pressure"]
            assert self.mdot != 0
        else:
            assert outlet
            assert "mdot" not in outlet
            self._mdot = None
            self._Pside = "outlet"
            self._surfaceP = outlet["pressure"]

        assert self.surfaceP > 0
        assert self.Pside in ("inlet", "outlet")

    @property
    def mdot(self):
        return self._mdot

    @property
    def surfaceP(self):
        return self._surfaceP

    @property
    def Pside(self):
        return self._Pside

    def _convertUnits(self, uc: UnitConverter) -> None:
        self._surfaceP *= uc.pressureConversion
        if self._mdot:
            self._mdot *= uc.massFlowRateConversion


class EnthalpyBC:
    """Class for enthalpy BC.

    Attributes
    ----------
    val_inlet : dict
        The inlet BC value
    type_inlet : dict
        The inlet BC type
    val_outlet : dict
        The outlet BC value
    type_outlet : dict
        The outlet BC type
    """

    def __init__(self, inlet: dict = None, outlet: dict = None):
        assert inlet or outlet

        self._type_inlet = None
        self._val_inlet = None
        if inlet:
            self._type_inlet = "enthalpy"
            self._val_inlet = inlet
            if isinstance(inlet, dict):
                for key in inlet.keys():
                    self._type_inlet = key
                self._val_inlet = inlet[self.type_inlet]

            assert self.val_inlet > 0
            assert self.type_inlet in ("temperature", "enthalpy")

        self._type_outlet = None
        self._val_outlet = None
        if outlet:
            self._type_outlet = "enthalpy"
            self._val_outlet = outlet
            if isinstance(outlet, dict):
                for key in outlet.keys():
                    self._type_outlet = key
                self._val_outlet = outlet[self.type_outlet]
            assert self.val_outlet > 0
            assert self.type_outlet in ("temperature", "enthalpy")

    @property
    def val_inlet(self):
        return self._val_inlet

    @property
    def val_outlet(self):
        return self._val_outlet

    @property
    def type_inlet(self):
        return self._type_inlet

    @property
    def type_outlet(self):
        return self._type_outlet

    def _convertUnits(self, uc: UnitConverter) -> None:
        if self._val_inlet:
            if self.type_inlet == "temperature":
                self._val_inlet = uc.temperatureConversion(self._val_inlet)
            elif self.type_inlet == "enthalpy":
                self._val_inlet *= uc.enthalpyConversion
            else:
                raise Exception("Unknown enthalpy BC type: " + self.type_inlet)

        if self._val_outlet:
            if self.type_outlet == "temperature":
                self._val_outlet = uc.temperatureConversion(self._val_outlet)
            elif self.type_outlet == "enthalpy":
                self._val_outlet *= uc.enthalpyConversion
            else:
                raise Exception("Unknown enthalpy BC type: " + self.type_outlet)

class VoidBC:
    """Class for void fraction BC

    Attributes
    ----------
    mdot : float
        Mass flow rate [kg/s]
    void_fraction : float
        Void fraction [-]
    """

    def __init__(self, inlet: dict = None, outlet: dict = None):
        assert inlet or outlet

        self._type_inlet = None
        self._val_inlet = None
        if inlet:
            assert outlet is None
            if "mdot" in inlet:
                assert "void_fraction" not in inlet
                self._type_inlet = "mdot"
                self._val_inlet = inlet["mdot"]
                assert self.val_inlet != 0.0 # for opposite directional flow of voids
            else:
                assert "mdot" not in inlet
                self._type_inlet = "void_fraction"
                self._val_inlet = inlet["void_fraction"]
                assert self.val_inlet >= 0.0 and self.val_inlet <= 1.0
        self._type_outlet = None
        self._val_outlet = None
        if outlet:
            assert inlet is None
            if "mdot" in outlet:
                assert "void_fraction" not in outlet
                self._type_outlet = "mdot"
                self._val_outlet = outlet["mdot"]
                assert self.val_inlet != 0.0 # for opposite directional flow of voids
            else:
                assert "mdot" not in outlet
                self._type_outlet = "void_fraction"
                self._val_outlet = outlet["void_fraction"]
                assert self.val_outlet >= 0.0 and self.val_outlet <= 1.0

    @property
    def val_inlet(self):
        return self._val_inlet

    @property
    def val_outlet(self):
        return self._val_outlet

    @property
    def type_inlet(self):
        return self._type_inlet

    @property
    def type_outlet(self):
        return self._type_outlet

    def _convertUnits(self, uc: UnitConverter) -> None:
        if self.type_inlet == "mdot":
            self._val_inlet *= uc.massFlowRateConversion
        elif self.type_inlet == "void_fraction":
            pass # void fraction is non-dimensional
        else:
            raise Exception("Unknown void fraction BC type: " + self.type_inlet)


>>>>>>> ae1f8e5e
class BoundaryConditions:
    """
    Container class for all input boundary conditions

    "boundary_conditions" should be defined as a dict in the form:

    boundary_conditions = {
        "unique_boundary_name" :
                {"boundary_type": "DirichletBC", "surface": "surface_name", "variable": "variable_name",  "value", float},
        "inlet_mdot"           :
                {"boundary_type": "DirichletBC", "surface": "inlet",        "variable": "mass_flow_rate", "value", 25.0},
        "outlet_pressure"      :
                {"boundary_type": "DirichletBC", "surface": "outlet",       "variable": "pressure",       "value", 1e5},
        "inlet_temperature"    :
                {"boundary_type": "DirichletBC", "surface": "inlet",        "variable": "temperature",    "value", 700}
    }
    """
    def __init__(self, **boundary_conditions: dict):

        bc_objects = {"DirichletBC": DirichletBC}

        self.bcs = {}
        for bc_name, bc in boundary_conditions.items():
            bc_type = bc["boundary_type"]
            bc_obj  = bc_objects[bc_type]
            self.bcs[bc_name] = bc_obj(bc["surface"], bc["variable"], bc["value"])

    @property
    def boundary_conditions(self):
        return self.bcs

    @boundary_conditions.setter
    def boundary_conditions(self, bcs):
        self.bcs = bcs

    def _convertUnits(self, uc: UnitConverter):
        converted_bcs = {}
        for bc_name in [*self.bcs]:
            bc_obj = self.bcs[bc_name]
            bc_obj.convertUnits(uc)
            converted_bcs[bc_name] = bc_obj
        self.boundary_conditions = converted_bcs


class GeneralBC(abc.ABC):
    """
    General abstract class for boundary conditions

    Methods:
        - _convertUnits
        - _get_variable_conversion

    Attributes:
        - _surface_name: str
        - _variable_name : str
        - _value: float
    """
    def __init__(self, surface: str, variable: str, value):
        self._surface_name = surface
        self._variable_name = variable
        self._value = EquationParser(str(value))

        self.bc_type = "None"

    @property
    def boundary_type(self):
        return self.bc_type

    @boundary_type.setter
    def boundary_type(self, bc_type):
        self.bc_type = bc_type

    @property
    def boundary_value(self):
        return self._value

    @boundary_value.setter
    def boundary_value(self, value):
        self._value = value

    @property
    def variable_name(self):
        return self._variable_name

    @property
    def surface_name(self):
        return self._surface_name

    def convertUnits(self, uc: UnitConverter) -> None:
        scale_factor, shift_factor = self._get_variable_conversion(uc)
        self.boundary_value.performUnitConversion(scale_factor, shift_factor)

    def _get_variable_conversion(self, uc: UnitConverter):
        scale_factor, shift_factor = 1, 0
        if self.variable_name in ["mass_flow_rate","gas_mass_flow_rate"]:
            scale_factor = uc.massFlowRateConversion
        elif self.variable_name == "pressure":
            scale_factor = uc.pressureConversion
        elif self.variable_name == "temperature":
            scale_factor, shift_factor = uc.temperatureConversionFactors
        elif self.variable_name == "enthalpy":
            scale_factor = uc.enthalpyConversion
        elif self.variable_name == "void_fraction":
            pass # void fraction is non-dimensional
        elif self.variable_name.startswith("neutron_precursor_mass_concentration"):
            pass
        elif self.variable_name.startswith("decay_heat_precursor_mass_concentration"):
            pass
        else:
            raise Exception("ERROR: non-valid variable name: " + self.variable_name + ".")
        return scale_factor, shift_factor

class DirichletBC(GeneralBC):
    """
    Sub-class for Dirichlet boundary conditions
    """

    def __init__(self, surface: str, variable: str, value: float):
        super().__init__(surface, variable, value)
        self.boundary_type = "DirichletBC"

class VoidBC:
    """Class for void fraction BC

    Attributes
    ----------
    mdot : float
        Mass flow rate [kg/s]
    void_fraction : float
        Void fraction [-]
    """

    def __init__(self, inlet: dict = None, outlet: dict = None):
        assert inlet or outlet

        self._type_inlet = None
        self._val_inlet = None
        if inlet:
            assert outlet is None
            if "mdot" in inlet:
                assert "void_fraction" not in inlet
                self._type_inlet = "mdot"
                self._val_inlet = inlet["mdot"]
                assert self.val_inlet != 0.0  # for opposite directional flow of voids
            else:
                assert "mdot" not in inlet
                self._type_inlet = "void_fraction"
                self._val_inlet = inlet["void_fraction"]
                assert self.val_inlet >= 0.0 and self.val_inlet <= 1.0
        self._type_outlet = None
        self._val_outlet = None
        if outlet:
            assert inlet is None
            if "mdot" in outlet:
                assert "void_fraction" not in outlet
                self._type_outlet = "mdot"
                self._val_outlet = outlet["mdot"]
                assert self.val_inlet != 0.0  # for opposite directional flow of voids
            else:
                assert "mdot" not in outlet
                self._type_outlet = "void_fraction"
                self._val_outlet = outlet["void_fraction"]
                assert self.val_outlet >= 0.0 and self.val_outlet <= 1.0

    @property
    def val_inlet(self):
        return self._val_inlet

    @property
    def val_outlet(self):
        return self._val_outlet

    @property
    def type_inlet(self):
        return self._type_inlet

    @property
    def type_outlet(self):
        return self._type_outlet

    def _convertUnits(self, uc: UnitConverter) -> None:
        if self.type_inlet == "mdot":
            self._val_inlet *= uc.massFlowRateConversion
        elif self.type_inlet == "void_fraction":
            pass  # void fraction is non-dimensional
        else:
            raise Exception("Unknown void fraction BC type: " + self.type_inlet)
<|MERGE_RESOLUTION|>--- conflicted
+++ resolved
@@ -2,207 +2,6 @@
 from flowforge.input.UnitConverter import UnitConverter
 from flowforge.parsers.EquationParser import EquationParser
 
-<<<<<<< HEAD
-=======
-class MassMomentumBC:
-    """Class for mass and momentum BC
-
-    Attributes
-    ----------
-    mdot : float
-        Mass flow rate [kg/s]
-    surfaceP : float
-        Surface pressure [Pa]
-    Pside : str
-        Side that pressure is on. "inlet" or "outlet"
-    """
-
-    def __init__(self, inlet: dict = None, outlet: dict = None):
-        assert outlet
-
-        if inlet:
-            if "mdot" in inlet:
-                self._mdot = inlet["mdot"]
-                self._Pside = "outlet"
-                self._surfaceP = outlet["pressure"]
-            else:
-                self._mdot = outlet["mdot"]
-                self._Pside = "inlet"
-                self._surfaceP = inlet["pressure"]
-            assert self.mdot != 0
-        else:
-            assert outlet
-            assert "mdot" not in outlet
-            self._mdot = None
-            self._Pside = "outlet"
-            self._surfaceP = outlet["pressure"]
-
-        assert self.surfaceP > 0
-        assert self.Pside in ("inlet", "outlet")
-
-    @property
-    def mdot(self):
-        return self._mdot
-
-    @property
-    def surfaceP(self):
-        return self._surfaceP
-
-    @property
-    def Pside(self):
-        return self._Pside
-
-    def _convertUnits(self, uc: UnitConverter) -> None:
-        self._surfaceP *= uc.pressureConversion
-        if self._mdot:
-            self._mdot *= uc.massFlowRateConversion
-
-
-class EnthalpyBC:
-    """Class for enthalpy BC.
-
-    Attributes
-    ----------
-    val_inlet : dict
-        The inlet BC value
-    type_inlet : dict
-        The inlet BC type
-    val_outlet : dict
-        The outlet BC value
-    type_outlet : dict
-        The outlet BC type
-    """
-
-    def __init__(self, inlet: dict = None, outlet: dict = None):
-        assert inlet or outlet
-
-        self._type_inlet = None
-        self._val_inlet = None
-        if inlet:
-            self._type_inlet = "enthalpy"
-            self._val_inlet = inlet
-            if isinstance(inlet, dict):
-                for key in inlet.keys():
-                    self._type_inlet = key
-                self._val_inlet = inlet[self.type_inlet]
-
-            assert self.val_inlet > 0
-            assert self.type_inlet in ("temperature", "enthalpy")
-
-        self._type_outlet = None
-        self._val_outlet = None
-        if outlet:
-            self._type_outlet = "enthalpy"
-            self._val_outlet = outlet
-            if isinstance(outlet, dict):
-                for key in outlet.keys():
-                    self._type_outlet = key
-                self._val_outlet = outlet[self.type_outlet]
-            assert self.val_outlet > 0
-            assert self.type_outlet in ("temperature", "enthalpy")
-
-    @property
-    def val_inlet(self):
-        return self._val_inlet
-
-    @property
-    def val_outlet(self):
-        return self._val_outlet
-
-    @property
-    def type_inlet(self):
-        return self._type_inlet
-
-    @property
-    def type_outlet(self):
-        return self._type_outlet
-
-    def _convertUnits(self, uc: UnitConverter) -> None:
-        if self._val_inlet:
-            if self.type_inlet == "temperature":
-                self._val_inlet = uc.temperatureConversion(self._val_inlet)
-            elif self.type_inlet == "enthalpy":
-                self._val_inlet *= uc.enthalpyConversion
-            else:
-                raise Exception("Unknown enthalpy BC type: " + self.type_inlet)
-
-        if self._val_outlet:
-            if self.type_outlet == "temperature":
-                self._val_outlet = uc.temperatureConversion(self._val_outlet)
-            elif self.type_outlet == "enthalpy":
-                self._val_outlet *= uc.enthalpyConversion
-            else:
-                raise Exception("Unknown enthalpy BC type: " + self.type_outlet)
-
-class VoidBC:
-    """Class for void fraction BC
-
-    Attributes
-    ----------
-    mdot : float
-        Mass flow rate [kg/s]
-    void_fraction : float
-        Void fraction [-]
-    """
-
-    def __init__(self, inlet: dict = None, outlet: dict = None):
-        assert inlet or outlet
-
-        self._type_inlet = None
-        self._val_inlet = None
-        if inlet:
-            assert outlet is None
-            if "mdot" in inlet:
-                assert "void_fraction" not in inlet
-                self._type_inlet = "mdot"
-                self._val_inlet = inlet["mdot"]
-                assert self.val_inlet != 0.0 # for opposite directional flow of voids
-            else:
-                assert "mdot" not in inlet
-                self._type_inlet = "void_fraction"
-                self._val_inlet = inlet["void_fraction"]
-                assert self.val_inlet >= 0.0 and self.val_inlet <= 1.0
-        self._type_outlet = None
-        self._val_outlet = None
-        if outlet:
-            assert inlet is None
-            if "mdot" in outlet:
-                assert "void_fraction" not in outlet
-                self._type_outlet = "mdot"
-                self._val_outlet = outlet["mdot"]
-                assert self.val_inlet != 0.0 # for opposite directional flow of voids
-            else:
-                assert "mdot" not in outlet
-                self._type_outlet = "void_fraction"
-                self._val_outlet = outlet["void_fraction"]
-                assert self.val_outlet >= 0.0 and self.val_outlet <= 1.0
-
-    @property
-    def val_inlet(self):
-        return self._val_inlet
-
-    @property
-    def val_outlet(self):
-        return self._val_outlet
-
-    @property
-    def type_inlet(self):
-        return self._type_inlet
-
-    @property
-    def type_outlet(self):
-        return self._type_outlet
-
-    def _convertUnits(self, uc: UnitConverter) -> None:
-        if self.type_inlet == "mdot":
-            self._val_inlet *= uc.massFlowRateConversion
-        elif self.type_inlet == "void_fraction":
-            pass # void fraction is non-dimensional
-        else:
-            raise Exception("Unknown void fraction BC type: " + self.type_inlet)
-
-
->>>>>>> ae1f8e5e
 class BoundaryConditions:
     """
     Container class for all input boundary conditions
