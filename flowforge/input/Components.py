from __future__ import annotations
import abc
from copy import deepcopy
from typing import List, Dict, Tuple, Generator
from six import add_metaclass
import numpy as np
from flowforge.visualization import VTKMesh, genAnnulus, genUniformCube, genCyl, genNozzle
from flowforge.input.UnitConverter import UnitConverter

_CYL_RESOLUTION = 50

# pragma pylint: disable=protected-access, abstract-method

"""
The components dictionary provides a key, value pair of each type of component.
This can be used in a factory to build each component in a system.
"""
component_list = {}


@add_metaclass(abc.ABCMeta)
class Component:
    """Base class for all components of the system.

    Attributes
    ----------
    flowArea : float
        The component flow area (currently assumed that components have constant flow areas from inlet to outlet)
    length : float
        The component length
    hydraulicDiameter : float
        The component's hydraulic diameter
    heightChange : float
        The height change of the fluid flowing from the inlet to the outlet of the component
    nCell : int
        The number of cells the component consists of
    roughness : float
        The roughness of the component
    klossInlet : float
        K-loss coefficient associated with pressure loss at the inlet of the component
    klossOutlet : float
        K-loss coefficient associated with pressure loss at the outlet of the component
    klossAvg : float
        K-loss coefficient associated with pressure losss across the component
    volume : float
        The flow volume of the component
    inletArea : float
        The inlet area of the component
    outletArea : float
        The outlet area of the component
    """

    def __init__(self) -> None:
        self.uc = None
        self._roughness = 0.0
        self._klossInlet = 0.0
        self._klossOutlet = 0.0
        self._klossAvg = 0.0

    @property
    @abc.abstractmethod
    def flowArea(self) -> float:
        raise NotImplementedError

    @property
    @abc.abstractmethod
    def length(self) -> float:
        raise NotImplementedError

    @property
    @abc.abstractmethod
    def hydraulicDiameter(self) -> float:
        raise NotImplementedError

    @property
    @abc.abstractmethod
    def heatedPerimeter(self) -> float:
        raise NotImplementedError

    @property
    @abc.abstractmethod
    def heightChange(self) -> float:
        raise NotImplementedError

    @property
    @abc.abstractmethod
    def nCell(self) -> int:
        raise NotImplementedError

    @property
    def roughness(self):
        return self._roughness

    @property
    def klossInlet(self) -> float:
        return self._klossInlet

    @property
    def klossOutlet(self) -> float:
        return self._klossOutlet

    @property
    def klossAvg(self) -> float:
        return self._klossAvg

    @property
    def volume(self) -> float:
        return self.flowArea * self.length

    @property
    def inletArea(self) -> float:
        return self.flowArea

    @property
    def outletArea(self) -> float:
        return self.flowArea

    @property
    def baseComponents(self) -> List[Component]:
        """Method for retrieving the base components of a component.
        For components that are not collections, this will be itself"""
        return [self]

    @abc.abstractmethod
    def getMomentumSource(self) -> float:
        """Method for getting the momentum source term of the component

        Returns
        -------
        float
            The magnitude of the component's momentum source
        """
        raise NotImplementedError

    def addKlossInlet(self, kloss: float) -> None:
        """Method for adding to kloss inlet. Does not overwrite.

        Parameters
        ----------
        kloss : float
            The value added to klossInlet
        """
        self._klossInlet += kloss

    @abc.abstractmethod
    def getOutlet(self, inlet: Tuple[float, float, float]) -> Tuple[float, float, float]:  # pylint:disable=unused-argument
        """Method for calculating the outlet coordinates of a components based on the coordinates of the component's inlet

        Parameters
        ----------
        inlet : Tuple[float, float, float]
            The component inlet :math:`(x,y,z)` coordinates from which to calculate the outlet coordinates from

        Returns
        -------
        Tuple[float, float, float]
            The calculated component outlet :math:`(x,y,z)` coordinates
        """
        raise NotImplementedError

    @abc.abstractmethod
    def getVTKMesh(self, inlet: Tuple[float, float, float]) -> VTKMesh:  # pylint:disable=unused-argument
        """Method for generating a VTK mesh of the component

        Parameters
        ----------
        inlet : Tuple[float, float, float]
            The component inlet :math:`(x,y,z)` coordinates with which to provide a reference
            for the VTK mesh generation

        Returns
        -------
        VTKMesh
            The generated VTK mesh
        """
        raise NotImplementedError

    def getNodeGenerator(self) -> Generator[Component, None, None]:
        """Generator for marching over the nodes (i.e. cells) of a component

        This method essentially allows one to march over the nodes of a component
        and be able to reference / use the component said node belongs to

        Yields
        ------
        Component
            The component associated with the node the generator is currently on (i.e. self)
        """
        for _ in range(self.nCell):
            yield self

    @abc.abstractmethod
    def getBoundingBox(
        self, inlet: Tuple[float, float, float]
    ) -> Tuple[Tuple[float, float, float], Tuple[float, float, float], float, float, float, float, float]:
        """Method for retrieving the bounding box information of a component

        Parameters
        ----------
        inlet : Tuple[float, float, float]
            The component inlet :math:`(x,y,z)` coordinates with which to provide a reference
            for the bounding box generation

        Returns
        -------
        Tuple[Tuple[float, float, float], Tuple[float, float, float], float, float, float, float, float]
            The parameters describing the bounding box of this component.
            (inlet_coordinate, outlet_coordinate, :math:`x-width/2`, :math:`y-width/2`, :math:`z-length`,
            :math:`\theta-angle`, :math:`\alpha-angle`)
        """
        raise NotImplementedError

    @abc.abstractmethod
    def _convertUnits(self, uc: UnitConverter) -> None:
        """Private method for converting units of the component's internal attribute

        This method is especially useful for converting components to the expected units
        of the application in which they will be used.

        Parameters
        ----------
        uc : UnitConverter
            A unit converter which holds the 'from' units and 'to' units for the conversion
            and will ultimately provide the appropriate multipliers for unit conversion.
        """
        raise NotImplementedError

    def rotate(self, x: float, y: float, z: float, theta: float = 0.0, alpha: float = 0.0) -> np.ndarray:
        """Method for rotating a point about the :math:`y-axis` and :math:`z-axis`

        Parameters
        ----------
        x : float
            The :math:`x-component` of the point to be rotated
        y : float
            The :math:`y-component` of the point to be rotated
        z : float
            The :math:`z-component` of the point to be rotated
        theta : float
            The rotation angle about the :math:`y-axis` (radians)
        alpha : float
            The rotation angle about the :math:`z-axis` (radians)

        Returns
        -------
        ndarray
            The new rotated :math:`(x,y,z)` coordinates
        """
        polar_rotate = np.array([[np.cos(theta), 0, np.sin(theta)], [0, 1, 0], [-np.sin(theta), 0, np.cos(theta)]])
        azimuthal_rotate = np.array([[np.cos(alpha), -np.sin(alpha), 0], [np.sin(alpha), np.cos(alpha), 0], [0, 0, 1]])
        new_vec = np.dot(azimuthal_rotate, np.dot(polar_rotate, np.array([x, y, z])))
        return new_vec


def component_factory(indict: Dict) -> Dict[str, Component]:
    """Factory for building a collection of components

    Parameters
    ----------
    indict : Dict
        The input dictionary specifying the components to be instantiated.  This dictionary can be comprised
        of two forms of inputs:

        1.) A Name-Component pair
            (Dict[str, Component])
        2.) A dictionary of component types, each type holding a dictionary of name-parameter_set pairs, with the
            name being the unique component's name, and the parameter_set another dictionary with key's corresponding
            to the __init__ signature of the associated component type
            (Dict[str, Dict[str, Dict[str, float]]])

    Returns
    -------
    Dict[str, Component]
        The collection of components built
        (key: Component name, value: Component object)
    """
    components = {}
    for key, value in indict.items():
        if isinstance(value, dict):
            comp_type = key
            comps = value
            if comp_type in component_list:
                for name, parameters in comps.items():
                    components[name] = component_list[comp_type](**parameters)
            else:
                raise TypeError("Unknown component type: " + comp_type)
        elif isinstance(value, Component):
            name = key
            comp = value
            components[name] = comp
        else:
            raise TypeError(f"Unknown input dictionary: {key:s} type: {str(type(value)):s}")

    return components


class Pipe(Component):
    """A pipe component

    Parameters
    ----------
    L : float
        Length of the pipe
    R : float
        Inner radius of the pipe
    Ac : float
        Flow area of the pipe
    Dh : float
        Hydraulic diameter of the pipe
    n : int
        Number of segments the pipe is divided into
    theta : float
        Orientation angle of the pipe in the polar direction
    alpha : float
        Orientation angle of the pipe in the azimuthal direction
    Klossinlet : float
        K-loss coefficient associated with pressure loss at the inlet of the pipe
    Klossoutlet : float
        K-loss coefficient associated with pressure loss at the outlet of the pipe
    Klossavg : float
        K-loss coefficient associated with pressure losss across the pipe
    roughness : float
        Pipe roughness
    pctHeated: float
        Fraction of the pipe that is heated. Used for calculating heated perimeter.
        Defaults to 1 (i.e. the entire pipe is heated)
    """

    def __init__(
        self,
        L: float,
        R: float = None,
        Ac: float = None,
        Dh: float = None,
        n: int = 1,
        theta: float = 0.0,
        alpha: float = 0.0,
        Klossinlet: float = 0.0,
        Klossoutlet: float = 0.0,
        Klossavg: float = 0.0,
        roughness: float = 0.0,
        pctHeated: float = 1,
        **kwargs,
    ) -> None:
        super().__init__()
        self._L = L
        self._n = n
        self._costh = np.cos(np.pi / 180 * theta)

        self._theta = theta * np.pi / 180
        self._alpha = alpha * np.pi / 180
        self._klossInlet = Klossinlet
        self._klossOutlet = Klossoutlet
        self._klossAvg = Klossavg
        self._roughness = roughness
        self._kwargs = kwargs
        if R is None:
            assert Dh is not None and Ac is not None
            self._R = 0.5 * Dh
        else:
            self._R = R
        if Ac is None:
            self._Ac = np.pi * R * R
        else:
            self._Ac = Ac
        if Dh is None:
            self._Pw = 2 * np.pi * self._R
            self._Dh = 4.0 * self._Ac / self._Pw
        else:
            self._Dh = Dh
            self._Pw = 4.0 * self._Ac / self._Dh

        self._heatedPerimeter = pctHeated * self._Pw

        self._temps = np.zeros(self.nCell)

    @property
    def flowArea(self) -> float:
        return self._Ac

    @property
    def length(self) -> float:
        return self._L

    @property
    def hydraulicDiameter(self) -> float:
        return self._Dh

    @property
    def heatedPerimeter(self) -> float:
        return self._heatedPerimeter

    @property
    def heightChange(self) -> float:
        return self._costh * self._L

    @property
    def nCell(self) -> int:
        return self._n

    def getMomentumSource(self) -> float:
        raise NotImplementedError

    def getOutlet(self, inlet: Tuple[float, float, float]) -> Tuple[float, float, float]:
        x = inlet[0] + self._L * np.sin(self._theta) * np.cos(self._alpha)
        y = inlet[1] + self._L * np.sin(self._theta) * np.sin(self._alpha)
        z = inlet[2] + self._L * np.cos(self._theta)
        return (x, y, z)

    def getVTKMesh(self, inlet: Tuple[float, float, float]) -> VTKMesh:
        return genCyl(self._L, self._R, nlayers=self._n, **self._kwargs).translate(
            inlet[0], inlet[1], inlet[2], self._theta, self._alpha
        )

    def getBoundingBox(
        self, inlet: Tuple[float, float, float]
    ) -> Tuple[Tuple[float, float, float], Tuple[float, float, float], float, float, float, float, float]:
        outlet = self.getOutlet(inlet)
        return [inlet, outlet, self._R, self._R, self._L, self._theta, self._alpha]

    def _convertUnits(self, uc: UnitConverter) -> None:
        self._L *= uc.lengthConversion
        self._R *= uc.lengthConversion
        self._Ac *= uc.areaConversion
        self._Dh *= uc.lengthConversion
        self._Pw *= uc.lengthConversion
        self._roughness *= uc.lengthConversion
        self._heatedPerimeter *= uc.lengthConversion


component_list["pipe"] = Pipe


class SquarePipe(Pipe):
    """A square pipe component

    Parameters
    ----------
    L : float
        Length of the pipe
    W : float
        Width of the pipe (i.e. flat-to-flat)
    """

    def __init__(self, L: float, W: float, **kwargs) -> None:
        super().__init__(L=L, Dh=W, Ac=W**2, **kwargs)

    def getVTKMesh(self, inlet: Tuple[float, float, float]) -> VTKMesh:
        return genUniformCube(self._Dh, self._Dh, self._L, nz=self._n).translate(
            inlet[0], inlet[1], inlet[2], self._theta, self._alpha
        )


component_list["square_pipe"] = SquarePipe


class Tee(Pipe):
    """A Tee pipe component

    To be implemented

    Parameters
    ----------
    """

    def __init__(self, **kwargs) -> None:
        super().__init__(**kwargs)
        assert self._n == 1


component_list["tee"] = Tee


class SimpleTank(Pipe):
    """
    The SimpleTank class is a de facto tee component that contains two nodes

    The primary node connects east, west, and transverse surfaces.
    The transverse node is connected to the primary node and enforces a pressure and scalar
    boundary condition at the outer surface.

    NOTE : The number of cells is 1 for this component, but it actually contains a second node
    corresponding to the transverse element. In the future, this transverse node will be associated
    with the transverse component instance (i.e., the transverse pipe connected to the tee junction)
    instead.

    Parameters
    ----------
    transverse_area : float
        The cross sectional area of the transverse component/node/surface
    transverse_height : float
        The height of the transverse component/node
    """

    def __init__(self, transverse_area : float, transverse_height : float, **kwargs) -> None:
        super().__init__(**kwargs)
        self.transverseArea = transverse_area
        self.transverseHeight = transverse_height

    def _convertUnits(self, uc: UnitConverter) -> None:
        super()._convertUnits(uc)
        self.transverseArea *= uc.areaConversion
        self.transverseHeight *= uc.lengthConversion


component_list["simple_tank"] = SimpleTank

class Pump(Component):
    """A pump component

    Parameters
    ----------
    Ac : float
        Pump flow area
    Dh : float
        Pump Hydraulic Diameter
    V : float
        Pump flow volume
    height : float
        Change in height experienced by the fluid across the pump
    dP : float
        Change in pressure of the fluid caused by the pump
    roughness : float
        Pump roughness
<<<<<<< HEAD
    ptcHeated : float
        Fraction of the pump perimeter that is heated. Uses Dh to determine wetted perimeter
    Kloss : float
        K-loss coefficient associated with pressure loss through the pump
=======
    Klossinlet : float
        K-loss coefficient associated with pressure loss at the inlet of the pump
    Klossoutlet : float
        K-loss coefficient associated with pressure loss at the outlet of the pump
    Klossavg : float
        K-loss coefficient associated with pressure losss across the pump
>>>>>>> 9f9419ef
    """

    def __init__(
        self,
        Ac: float,
        Dh: float,
        V: float,
        height: float,
        dP: float,
<<<<<<< HEAD
        roughness: float = 0.0,
        ptcHeated: float = 1.0,
        **kwargs,
=======
        Klossinlet: float = 0.0,
        Klossoutlet: float = 0.0,
        Klossavg: float = 0.0,
        roughness: float = 0.0,
        **kwargs
>>>>>>> 9f9419ef
    ) -> None:
        super().__init__()
        self._Ac = Ac
        self._Dh = Dh
        self._V = V
        self._h = height
        self._dP = dP
        self._klossInlet = Klossinlet
        self._klossOutlet = Klossoutlet
        self._klossAvg = Klossavg
        self._roughness = roughness
        self._kwargs = kwargs
        self._temps = np.zeros(self.nCell)

        wettedPerimeter = np.pi * Dh
        self._heatedPerimeter = ptcHeated * wettedPerimeter

    @property
    def flowArea(self) -> float:
        return self._Ac

    @property
    def length(self) -> float:
        return self._V / self._Ac

    @property
    def hydraulicDiameter(self) -> float:
        return self._Dh

    @property
    def heatedPerimeter(self) -> float:
        return self._heatedPerimeter

    @property
    def heightChange(self) -> float:
        return self._h

    @property
    def volume(self) -> float:
        return self._V

    @property
    def nCell(self) -> int:
        return 1

    def getMomentumSource(self) -> float:
        return self._dP * self._Ac

    def getOutlet(self, inlet: Tuple[float, float, float]) -> Tuple[float, float, float]:
        # for now making the assumption that it comes in bottom and out the side of the pump
        x = inlet[0] + self._Dh / 2
        y = inlet[1]
        z = inlet[2] + self.heightChange / 2
        return (x, y, z)

    def getVTKMesh(self, inlet: Tuple[float, float, float]) -> VTKMesh:
        return genUniformCube(self._Dh, self._Dh, self._h, **self._kwargs).translate(inlet[0], inlet[1], inlet[2])

    def getBoundingBox(
        self, inlet: Tuple[float, float, float]
    ) -> Tuple[Tuple[float, float, float], Tuple[float, float, float], float, float, float, float, float]:
        """Method for retrieving the bounding box information of a component

        Pumps are assumed to have orientations inline with the cartesian grid

        Parameters
        ----------
        inlet : Tuple[float, float, float]
            The component inlet :math:`(x,y,z)` coordinates with which to provide a reference
            for the bounding box generation

        Returns
        -------
        Tuple[Tuple[float, float, float], Tuple[float, float, float], float, float, float, float, float]
            The parameters describing the bounding box of this component.
            (inlet_coordinate, outlet_coordinate, :math:`x-width/2`, :math:`y-width/2`, :math:`z-length`,
            :math:`\theta-angle`, :math:`\alpha-angle`)
        """
        outlet = self.getOutlet(inlet)
        return [inlet, outlet, self._Dh / 2, self._Dh / 2, self._h, 0.0, 0.0]

    def _convertUnits(self, uc: UnitConverter) -> None:
        self._Ac *= uc.areaConversion
        self._Dh *= uc.lengthConversion
        self._V *= uc.volumeConversion
        self._h *= uc.lengthConversion
        self._dP *= uc.pressureConversion
        self._roughness *= uc.lengthConversion
        self._heatedPerimeter *= uc.lengthConversion


component_list["pump"] = Pump


class Nozzle(Component):
    """A nozzle component

    Parameters
    ----------
    L : float
        Length of the nozzle
    R_inlet : float
        Radius of the nozzle inlet
    R_outlet : float
        Radius of the nozzle outlet
    theta : float
        Orientation angle in the polar direction
    alpha : float
        Orientation angle in the azimuthal direction
    roughness : float
        Nozzle roughness
<<<<<<< HEAD
    Kloss : float
        K-loss coefficient associated with pressure loss through the nozzle
    ptcHeated : float
        Fraction of the nozzle that is heated. Used for calculating heated perimeter at the center of the nozzle.
=======
    Klossinlet : float
        K-loss coefficient associated with pressure loss at the inlet of the nozzle
    Klossoutlet : float
        K-loss coefficient associated with pressure loss at the outlet of the nozzle
    Klossavg : float
        K-loss coefficient associated with pressure losss across the nozzle
>>>>>>> 9f9419ef
    """

    def __init__(
        self,
        L: float,
        R_inlet: float,
        R_outlet: float,
        theta: float = 0.0,
        alpha: float = 0.0,
        Klossinlet: float = 0.0,
        Klossoutlet: float = 0.0,
        Klossavg: float = 0.0,
        roughness: float = 0.0,
        ptcHeated: float = 1,
        resolution: int = _CYL_RESOLUTION,
        **kwargs,
    ) -> None:
        super().__init__()
        self._L = L
        self._Rin = R_inlet
        self._Rout = R_outlet
        self._theta = theta * np.pi / 180
        self._alpha = alpha * np.pi / 180
        self._Dh = self._Rin + self._Rout  # average radius needs div 2 but radius to diameter needs mult 2 so they cancel
        self._Ac = 0.25 * np.pi * self._Dh * self._Dh
        self._res = resolution
        self._klossInlet = Klossinlet
        self._klossOutlet = Klossoutlet
        self._klossAvg = Klossavg
        self._roughness = roughness
        self._kwargs = kwargs
        self._temps = np.zeros(self.nCell)

        wetted_perimeter = np.pi * (self._Rin + self._Rout) # 2 pi r and 1/2 from average also cancels
        self._heatedPerimeter = ptcHeated * wetted_perimeter

    @property
    def flowArea(self) -> float:
        return self._Ac

    @property
    def inletArea(self) -> float:
        return np.pi * self._Rin * self._Rin

    @property
    def outletArea(self) -> float:
        return np.pi * self._Rout * self._Rout

    @property
    def length(self) -> float:
        return self._L

    @property
    def hydraulicDiameter(self) -> float:
        return self._Dh

    @property
    def heatedPerimeter(self) -> float:
        return self._heatedPerimeter

    @property
    def heightChange(self) -> float:
        return self._L * np.cos(self._theta)

    @property
    def nCell(self) -> int:
        return 1

    def getMomentumSource(self) -> float:
        raise NotImplementedError

    def getOutlet(self, inlet: Tuple[float, float, float]) -> Tuple[float, float, float]:
        x = inlet[0] + self._L * np.sin(self._theta) * np.cos(self._alpha)
        y = inlet[1] + self._L * np.sin(self._theta) * np.sin(self._alpha)
        z = inlet[2] + self._L * np.cos(self._theta)
        return (x, y, z)

    def getVTKMesh(self, inlet: Tuple[float, float, float]) -> VTKMesh:
        return genNozzle(self._L, self._Rin, self._Rout, resolution=self._res, **self._kwargs).translate(
            inlet[0], inlet[1], inlet[2], self._theta, self._alpha
        )

    def getBoundingBox(
        self, inlet: Tuple[float, float, float]
    ) -> Tuple[Tuple[float, float, float], Tuple[float, float, float], float, float, float, float, float]:
        outlet = self.getOutlet(inlet)
        if self._Rin >= self._Rout:
            big_r = self._Rin
        else:
            big_r = self._Rout
        return [inlet, outlet, big_r, big_r, self._L, self._theta, self._alpha]

    def _convertUnits(self, uc: UnitConverter) -> None:
        self._L *= uc.lengthConversion
        self._Rin *= uc.lengthConversion
        self._Rout *= uc.lengthConversion
        self._Dh *= uc.lengthConversion
        self._Ac *= uc.areaConversion
        self._roughness *= uc.lengthConversion
        self._heatedPerimeter *= uc.lengthConversion


component_list["nozzle"] = Nozzle


class Annulus(Component):
    """A annulus component

    Parameters
    ----------
    L : float
        Length of the annulus
    R_inner : float
        Inner radius of the annulus
    R_outer : float
        Outer radius of the annulus
    n : int
        Number of layers in annulus
    theta : float
        Orientation angle in the polar direction
    alpha : float
        Orientation angle in the azimuthal direction
    roughness : float
        Annulus roughness
<<<<<<< HEAD
    Kloss : float
        K-loss coefficient associated with pressure loss through the annulus
    ptcHeated : float
        Fraction of the annulus wetted perimeter that is heated. Used for calculating heated perimeter.
=======
    Klossinlet : float
        K-loss coefficient associated with pressure loss at the inlet of the annulus
    Klossoutlet : float
        K-loss coefficient associated with pressure loss at the outlet of the annulus
    Klossavg : float
        K-loss coefficient associated with pressure losss across the annulus
>>>>>>> 9f9419ef
    resolution : int
        Number of sides the annulus curvature is approximated with (specifically for VTK mesh generation)
    """

    def __init__(
        self,
        L: float,
        R_inner: float,
        R_outer: float,
        n: int = 1,
        theta: float = 0.0,
        alpha: float = 0.0,
        Klossinlet: float = 0.0,
        Klossoutlet: float = 0.0,
        Klossavg: float = 0.0,
        roughness: float = 0.0,
        ptcHeated: float = 1,
        resolution: int = _CYL_RESOLUTION,
        **kwargs,
    ) -> None:
        super().__init__()
        self._L = L
        self._Rin = R_inner
        self._Rout = R_outer
        self._n = n
        self._theta = theta * np.pi / 180
        self._alpha = alpha * np.pi / 180
        self._res = resolution
        self._klossInlet = Klossinlet
        self._klossOutlet = Klossoutlet
        self._klossAvg = Klossavg
        self._roughness = roughness
        self._kwargs = kwargs
        self._temps = np.ones(self.nCell)

        wettedPerimeter = 2 * np.pi * (self._Rout + self._Rin)
        self._heatedPerimeter = ptcHeated * wettedPerimeter

    @property
    def flowArea(self) -> float:
        return np.pi * (self._Rout * self._Rout - self._Rin * self._Rin)

    @property
    def length(self) -> float:
        return self._L

    @property
    def hydraulicDiameter(self) -> float:
        return 2 * self.flowArea / (np.pi * (self._Rin + self._Rout))

    @property
    def heatedPerimeter(self) -> float:
        return self._heatedPerimeter

    @property
    def heightChange(self) -> float:
        return self._L * np.cos(self._theta)

    @property
    def nCell(self) -> int:
        return self._n

    def getMomentumSource(self) -> float:
        raise NotImplementedError

    def getOutlet(self, inlet: Tuple[float, float, float]) -> Tuple[float, float, float]:
        x = inlet[0] + self._L * np.sin(self._theta) * np.cos(self._alpha)
        y = inlet[1] + self._L * np.sin(self._theta) * np.sin(self._alpha)
        z = inlet[2] + self._L * np.cos(self._theta)
        return (x, y, z)

    def getVTKMesh(self, inlet: Tuple[float, float, float]) -> VTKMesh:
        return genAnnulus(self._L, self._Rin, self._Rout, resolution=self._res, nlayers=self._n, **self._kwargs).translate(
            inlet[0], inlet[1], inlet[2], self._theta, self._alpha
        )

    def getBoundingBox(
        self, inlet: Tuple[float, float, float]
    ) -> Tuple[Tuple[float, float, float], Tuple[float, float, float], float, float, float, float, float]:
        outlet = self.getOutlet(inlet)
        return [inlet, outlet, self._Rout, self._Rout, self._L, self._theta, self._alpha]

    def _convertUnits(self, uc: UnitConverter) -> None:
        self._L *= uc.lengthConversion
        self._Rin *= uc.lengthConversion
        self._Rout *= uc.lengthConversion
        self._roughness *= uc.lengthConversion
        self._heatedPerimeter *= uc.lengthConversion


component_list["annulus"] = Annulus


class Tank(Component):
    """A tank component

    Parameters
    ----------
    L : float
        Length of the tank
    R : float
        Radius of the tank
    n : int
        Number of segments tank is divided into
    theta : float
        Orientation angle of the tank in the polar direction
    alpha : float
        Orientation angle of the tank in the azimuthal direction
    roughness : float
        Tank roughness
<<<<<<< HEAD
    Kloss : float
        K-loss coefficient associated with pressure loss through the tank
    ptcHeated : float
        Fraction of the tank perimeter that is heated. Used for calculating heated perimeter.
=======
    Klossinlet : float
        K-loss coefficient associated with pressure loss at the inlet of the tank
    Klossoutlet : float
        K-loss coefficient associated with pressure loss at the outlet of the tank
    Klossavg : float
        K-loss coefficient associated with pressure losss across the tank
>>>>>>> 9f9419ef
    """

    def __init__(
        self,
        L: float,
        R: float,
        n: int = 1,
        theta: float = 0.0,
        alpha: float = 0.0,
<<<<<<< HEAD
        roughness: float = 0.0,
        ptcHeated: float = 1.0,
        **kwargs,
=======
        Klossinlet: float = 0.0,
        Klossoutlet: float = 0.0,
        Klossavg: float = 0.0,
        roughness: float = 0.0,
        **kwargs
>>>>>>> 9f9419ef
    ) -> None:
        super().__init__()
        self._Ac = np.pi * R * R
        self._Pw = 2.0 * np.pi * R
        self._Dh = 4.0 * self._Ac / self._Pw
        self._L = L
        self._n = n
        self._costh = np.cos(np.pi / 180 * theta)
        self._R = R
        self._theta = theta * np.pi / 180
        self._alpha = alpha * np.pi / 180
        self._klossInlet = Klossinlet
        self._klossOutlet = Klossoutlet
        self._klossAvg = Klossavg
        self._roughness = roughness
        self._kwargs = kwargs
        self._temps = np.zeros(self.nCell)

        self._heatedPerimeter = ptcHeated * self._Pw

    @property
    def flowArea(self) -> float:
        return self._Ac

    @property
    def length(self) -> float:
        return self._L

    @property
    def hydraulicDiameter(self) -> float:
        return self._Dh

    @property
    def heatedPerimeter(self) -> float:
        return self._heatedPerimeter

    @property
    def heightChange(self) -> float:
        return self._costh * self._L

    @property
    def nCell(self) -> int:
        return self._n

    def getMomentumSource(self) -> float:
        raise NotImplementedError

    def getOutlet(self, inlet: Tuple[float, float, float]) -> Tuple[float, float, float]:
        x = inlet[0] + self._L * np.sin(self._theta) * np.cos(self._alpha) + self._R * np.cos(self._alpha)
        y = inlet[1] + self._L * np.sin(self._theta) * np.sin(self._alpha) + self._R * np.sin(self._alpha)
        z = inlet[2]
        return (x, y, z)

    def getVTKMesh(self, inlet: Tuple[float, float, float]) -> VTKMesh:
        return genCyl(self._L, self._R, resolution=_CYL_RESOLUTION, nlayers=self._n, **self._kwargs).translate(
            inlet[0], inlet[1], inlet[2], self._theta, self._alpha
        )

    def getBoundingBox(
        self, inlet: Tuple[float, float, float]
    ) -> Tuple[Tuple[float, float, float], Tuple[float, float, float], float, float, float, float, float]:
        outlet = self.getOutlet(inlet)
        return [inlet, outlet, self._R, self._R, self._L, self._theta, self._alpha]

    def _convertUnits(self, uc: UnitConverter) -> None:
        self._Ac *= uc.areaConversion
        self._Pw *= uc.lengthConversion
        self._Dh *= uc.lengthConversion
        self._L *= uc.lengthConversion
        self._R *= uc.lengthConversion
        self._roughness *= uc.lengthConversion
        self._heatedPerimeter *= uc.lengthConversion


component_list["tank"] = Tank


class ComponentCollection(Component):
    """An abstract class for a classes that manage multiple components

    Parameters
    ----------
    components : Dict[str, Component]
        Collection of already initialized components
    """

    def __init__(self, components: Dict[str, Component]) -> None:
        super().__init__()
        self._myComponents = components

    @property
    def flowArea(self) -> float:
        raise NotImplementedError

    @property
    def volume(self) -> float:
        raise NotImplementedError

    @property
    def inletArea(self) -> float:
        raise NotImplementedError

    @property
    def outletArea(self) -> float:
        raise NotImplementedError

    @property
    def length(self) -> float:
        raise NotImplementedError

    @property
    def hydraulicDiameter(self) -> float:
        raise NotImplementedError

    @property
    def heatedPerimeter(self) -> float:
        raise NotImplementedError

    @property
    def heightChange(self) -> float:
        raise NotImplementedError

    @property
    def myComponents(self) -> List[Component]:
        return self._myComponents

    @property
    def baseComponents(self) -> List[Component]:
        """Method for retrieving the base components (components that are not Component collections)
        of a component collection"""
        base_components = []
        for component in self.myComponents.values():
            base_components.extend(component.baseComponents)
        return base_components

    @property
    @abc.abstractmethod
    def firstComponent(self) -> Component:
        """Return the first component in the collection.
        Implemented in the derived class.
        """
        raise NotImplementedError

    @property
    @abc.abstractmethod
    def lastComponent(self) -> Component:
        """Return the last component in the collection.
        Implemented in the derived class.
        """
        raise NotImplementedError

    def getNodeGenerator(self) -> Generator[Component, None, None]:
        yield from [component.getNodeGenerator() for component in self._myComponents.values()]

    def getMomentumSource(self) -> float:
        raise NotImplementedError

    def _convertUnits(self, uc: UnitConverter) -> None:
        for component in self._myComponents.values():
            component._convertUnits(uc)

    def addKlossInlet(self, kloss: float) -> None:
        self.firstComponent.addKlossInlet(kloss)

class ParallelComponents(ComponentCollection):
    """A component for a collection of components through which flow passes in parallel

    Parameters
    ----------
    components : Dict
        The collection parallel components which comprise this component.  The structure of
        this dictionary follows the same convention as :func:`component_factory`
    centroids : Dict[str, List[float]]
        The :math:`x-y` coordinates of the centroids of the parallel components.
        (key: component name, value: [x_coord, y_coord])
    lower_plenum : Dict[str, Dict[str,float]]
        The component specifications for the lower plenum
        (key: component type, value: component parameters dictionary)
    upper_plenum : Dict[str, Dict[str,float]]
        The component specifications for the upper plenum
        (key: component type, value: component parameters dictionary)
    annulus : Dict[str, Dict[str,float]]
        The component specifications for the annulus
        (key: component type, value: component parameters dictionary)

    Attributes
    ----------
    myComponents : List[Component]
        The collection of parallel components
    centroids : Dict[str, List[float]]
        The centroids of the parallel components
    lowerPlenum : Component
        The lower plenum of the parallel components
    upperPlenum : Component
        The upper plenum of the parallel components
    annulus : Component
        The annulus of the parallel components
    length : float
        The length of the parallel components starting from the
        lower plenum inlet, through to the upper plenum outlet
        (all parallel components are assumed to have the same length)
    nCell : int
        The total number of cells of all parallel components
    inletArea : float
        The inlet area of the lower plenum
    outletArea : float
        The outlet area of the upper plenum
    """

    def __init__(
        self,
        parallel_components: Dict,
        centroids: Dict[str, List[float]],
        lower_plenum: Dict[str, Dict[str, float]],
        upper_plenum: Dict[str, Dict[str, float]],
        annulus: Dict[str, Dict[str, float]] = None,
        **kwargs,
    ) -> None:
        self._myParallelComponents = component_factory(parallel_components)
        self._centroids = centroids

        assert len(lower_plenum) == 1
        comp_type, parameters = list(lower_plenum.items())[0]
        self._lowerPlenum = component_list[comp_type](**parameters)

        assert len(upper_plenum) == 1
        comp_type, parameters = list(upper_plenum.items())[0]
        self._upperPlenum = component_list[comp_type](**parameters)

        myComponents = {
            **self._myParallelComponents,
            "lower_plenum": self._lowerPlenum,
            "upper_plenum": self._upperPlenum,
        }

        if annulus is None:
            self._annulus = None
        else:
            assert len(annulus) == 1
            comp_type, parameters = list(annulus.items())[0]
            self._annulus = component_list[comp_type](**parameters)
            myComponents["annulus"] = self._annulus

        self._kwargs = kwargs
        super().__init__(myComponents)

    @property
    def firstComponent(self) -> Component:
        return self._lowerPlenum

    @property
    def lastComponent(self) -> Component:
        return self._upperPlenum

    @property
    def flowArea(self) -> float:
        raise NotImplementedError

    @property
    def volume(self) -> float:
        raise NotImplementedError

    @property
    def inletArea(self) -> float:
        return self._lowerPlenum.inletArea

    @property
    def outletArea(self) -> float:
        return self._upperPlenum.outletArea

    @property
    def length(self) -> float:
        L = self._lowerPlenum.length + self._upperPlenum.length
        L += self._myParallelComponents[list(self._myParallelComponents.keys())[0]].length
        return L

    @property
    def hydraulicDiameter(self) -> float:
        raise NotImplementedError

    @property
    def heightChange(self) -> float:
        raise NotImplementedError

    @property
    def nCell(self) -> int:
        ncell = self._lowerPlenum.nCell + self._upperPlenum.nCell
        if self._annulus is not None:
            ncell += self._annulus.nCell
        for cname in self._centroids.keys():
            ncell += self._myParallelComponents[cname].nCell
        return ncell

    @property
    def myParallelComponents(self) -> Dict[str, Component]:
        """Returns only the parallel components (not including the lower plenum, upper plenum, or annulus)."""
        return self._myParallelComponents

    @property
    def centroids(self) -> Dict[str, List[float]]:
        return self._centroids

    @property
    def lowerPlenum(self) -> Component:
        return self._lowerPlenum

    @property
    def upperPlenum(self) -> Component:
        return self._upperPlenum

    @property
    def annulus(self) -> Component:
        return self._annulus

    def getMomentumSource(self) -> float:
        raise NotImplementedError

    def getOutlet(self, inlet: Tuple[float, float, float]) -> Tuple[float, float, float]:
        lower = self._lowerPlenum.getOutlet(inlet)
        firstcomp = list(self._myParallelComponents.items())[0][0]
        outlet = self._myParallelComponents[firstcomp].getOutlet(lower)
        outlet = (round(outlet[0], 5), round(outlet[1], 5), round(outlet[2], 5))
        for comp in self._myParallelComponents.values():
            compOutlet = comp.getOutlet(lower)
            compOutletRounded = round(compOutlet[0], 5), round(compOutlet[1], 5), round(compOutlet[2], 5)
            assert compOutletRounded == outlet
        outlet = self._upperPlenum.getOutlet(outlet)
        return outlet

    def getVTKMesh(self, inlet: Tuple[float, float, float]) -> VTKMesh:
        mesh = VTKMesh()
        mesh += self._lowerPlenum.getVTKMesh(inlet)
        inlet2 = self._lowerPlenum.getOutlet(inlet)
        if self._annulus is not None:
            mesh += self._annulus.getVTKMesh(inlet2)
        for cname, centroid in self._centroids.items():
            i = (inlet2[0] + centroid[0], inlet2[1] + centroid[1], inlet2[2])
            mesh += self._myParallelComponents[cname].getVTKMesh(i)
        inlet2 = list(self._myParallelComponents.items())[0][1].getOutlet(inlet2)
        mesh += self._upperPlenum.getVTKMesh(inlet2)
        return mesh

    def getBoundingBox(
        self, inlet: Tuple[float, float, float]
    ) -> Tuple[Tuple[float, float, float], Tuple[float, float, float], float, float, float, float, float]:
        raise NotImplementedError


component_list["parallel_components"] = ParallelComponents


class HexCore(ParallelComponents):
    """A hexagonal core component

    Parameters
    ----------
    pitch : float
        Distance between each of the fuel channels (serial components)
    components : Dict
        The collection parallel components which comprise this component.  The structure of
        this dictionary follows the same convention as :func:`component_factory`
    hexmap : List[List[int]]
        list containing the serial components in the corresponding rows and
        columns of the hex map
    orificing : List[List[float]]
        list containing the kloss values associated with serial components in the corresponding rows and
        columns of the hex map - should have the same shape as hexmap
    lower_plenum : Dict[str, Dict[str,float]]
        The component specifications for the lower plenum
        (key: component type, value: component parameters dictionary)
    upper_plenum : Dict[str, Dict[str,float]]
        The component specifications for the upper plenum
        (key: component type, value: component parameters dictionary)
    annulus : Dict[str, Dict[str,float]]
        The component specifications for the annulus
        (key: component type, value: component parameters dictionary)


    Attributes
    ----------
    myComponents : List[Component]
        The collection of parallel components
    centroids : Dict[str, List[float]]
        The centroids of the parallel components
    lowerPlenum : Component
        The lower plenum of the parallel components
    upperPlenum : Component
        The upper plenum of the parallel components
    annulus : Component
        The annulus of the parallel components
    length : float
        The length of the parallel components starting from the
        lower plenum inlet, through to the upper plenum outlet
        (all parallel components are assumed to have the same length)
    nCell : int
        The total number of cells of all parallel components
    inletArea : float
        The inlet area of the lower plenum
    outletArea : float
        The outlet area of the upper plenum
    """

    def __init__(
        self,
        pitch: float,
        components: Dict,
        hexmap: List[List[int]],
        lower_plenum: Dict[str, Dict[str, float]],
        upper_plenum: Dict[str, Dict[str, float]],
        annulus: Dict[str, Dict[str, float]] = None,
        orificing: List[List[float]] = None,
        **kwargs,
    ) -> None:
        self._pitch = pitch
        self._map = hexmap
        self._orificing = orificing
        self.tmpComponents = component_factory(components)
        extended_comps = {}
        centroids = {}
        if self._orificing is not None: #making sure shape of map == shape of orficing
            assert(len( self._map) == len(self._orificing))
            assert np.all(len(map_row) == len(orifice_row) for map_row, orifice_row in zip(self._map, self._orificing))
        for r, col in enumerate(self._map):
            for c, val in enumerate(col):
                cname = f"{str(val):s}-{r + 1:d}-{c + 1:d}"
                yc, xc = self._getChannelCoords(r, c)
                centroids[cname] = [xc, yc]
                if self._orificing is not None:
                    self.tmpComponents[str(val)].addKlossInlet(self._orificing[r][c])
                extended_comps[cname] = deepcopy(self.tmpComponents[str(val)])

        super().__init__(extended_comps, centroids, lower_plenum, upper_plenum, annulus, **kwargs)


    def getVTKMesh(self, inlet: Tuple[float, float, float]) -> VTKMesh:

        core_inlet = self._lowerPlenum.getOutlet(inlet)
        channels = self.tmpComponents[list(self.tmpComponents.keys())[0]]._myComponents
        for c in channels.keys():
            channels[c]._convertUnits(self.uc)
            if c == "plate":
                core_inlet = channels[c].getOutlet(core_inlet)
        mesh = VTKMesh()
        mesh += super().getVTKMesh(inlet)
        return mesh

    def _getChannelCoords(self, r: int, c: int) -> Tuple[float, float]:
        """Private method which returns the calculated coordinates of map locations

        This method returns the :math:`x-y` coordinates of the particular location in the map,
        which is determined by r (row) and c (col).  This method is called repeatedly from the
        getVTKMesh function and is used to determine the inlet input for the mesh generation and
        translation.

        Parameters
        ----------
        r : int
            Row in the hexagonal map
        c : int
            Column in the hexagonal map

        Returns
        -------
        Tuple[float, float]
            The :math:`x-y` coordinates corresponding to the specified map location
        """

        dx = self._pitch
        dy = self._pitch * np.sqrt(3) / 2

        rc = len(self._map) / 2
        yoffset = 0.5 * (0.5 * self._pitch * np.tan(np.pi / 6) - 0.5 * self._pitch / np.cos(np.pi / 6))
        if len(self._map) % 2 == 0:
            yoffset += -0.5 * dy  # even rows
        yc = dy * (rc - r) + yoffset

        cc = np.floor(len(self._map[r]) / 2)
        xoffset = 0.0
        if len(self._map[r]) % 2 == 0:
            xoffset = 0.5 * dx  # even columns
        xc = dx * (c - cc) + xoffset

        return xc, yc

    def _convertUnits(self, uc: UnitConverter) -> None:
        self.uc = uc
        self._pitch *= uc.lengthConversion
        super()._convertUnits(uc)


component_list["hex_core"] = HexCore


class SerialComponents(ComponentCollection):
    """A component for a collection of components through which flow passes in serial (i.e. from one component into the next)

    Parameters
    ----------
    components : Dict
        The collection parallel components which comprise this component.  The structure of
        this dictionary follows the same convention as :func:`component_factory`
    order : List[str]
        The order of the components listed in order from start to finish using the unique component names

    Attributes
    ----------
    myComponents : List[Component]
        The collection of serial components
    order : List[str]
        The ordering of the serial components from start to finish using the unique component names
    flowArea : float
        The flow area of the serial components
        (currently assumed that components have constant flow areas from inlet to outlet)
    length : float
        The total length of the serial components
    hydraulicDiameter : float
        The hydraulic diameter of the serial components
    nCell : int
        The total number of cells of the serial components
    volume : float
        The total volume of the serial components
    inletArea : float
        The inlet area of the serial components
    outletArea : float
        The outlet area of the serial component
    """

    def __init__(self, components: Dict[str, Dict[str, float]], order: List[str], **kwargs) -> None:
        super().__init__(component_factory(components))
        self._order = order
        self._kwargs = kwargs

    @property
    def firstComponent(self) -> Component:
        """Always returns the first component.
        If the first component is a collection, it will return the first component of that collection recursively"""
        first_component = self._myComponents[self._order[0]]
        if isinstance(first_component, ComponentCollection):
            return first_component.firstComponent
        return first_component

    @property
    def lastComponent(self) -> Component:
        """Always returns the last component.
        If the last component is a collection, it will return the last component of that collection recursively"""
        last_component = self._myComponents[self._order[-1]]
        if isinstance(last_component, ComponentCollection):
            return last_component.lastComponent
        return last_component

    @property
    def orderedComponentsList(self) -> List[Component]:
        """Returns a list of the components in the order they are listed in the order attribute."""
        return [self._myComponents[comp_key] for comp_key in self.order]

    @property
    def flowArea(self) -> float:
        return self._myComponents[self._order[0]].flowArea

    @property
    def inletArea(self) -> float:
        return self._myComponents[self._order[0]].inletArea

    @property
    def outletArea(self) -> float:
        return self._myComponents[self._order[-1]].outletArea

    @property
    def length(self) -> float:
        L = 0
        for c in self._myComponents.values():
            L += c.length
        return round(L, 5)

    @property
    def hydraulicDiameter(self) -> float:
        names = list(self._myComponents.keys())
        for c in names:
            if c[0] == "c":
                return round(self._myComponents[c]._R * 2, 6)
        raise Exception("Component with hydraulic diameter not found.")

    @property
    def heightChange(self) -> float:
        raise NotImplementedError

    @property
    def nCell(self) -> int:
        ncell = 0
        for cname in self._order:
            ncell += self._myComponents[cname].nCell
        return ncell

    @property
    def order(self) -> List[str]:
        return self._order

    def getMomentumSource(self) -> float:
        raise NotImplementedError

    def getOutlet(self, inlet: Tuple[float, float, float]) -> Tuple[float, float, float]:
        for cname in self._order:
            inlet = self._myComponents[cname].getOutlet(inlet)
        return inlet

    def getVTKMesh(self, inlet: Tuple[float, float, float]) -> VTKMesh:
        mesh = VTKMesh()
        for cname in self._order:
            mesh += self._myComponents[cname].getVTKMesh(inlet)
            inlet = self._myComponents[cname].getOutlet(inlet)
        return mesh

    def getBoundingBox(
        self, inlet: Tuple[float, float, float]
    ) -> Tuple[Tuple[float, float, float], Tuple[float, float, float], float, float, float, float, float]:
        raise NotImplementedError


component_list["serial_components"] = SerialComponents<|MERGE_RESOLUTION|>--- conflicted
+++ resolved
@@ -522,19 +522,14 @@
         Change in pressure of the fluid caused by the pump
     roughness : float
         Pump roughness
-<<<<<<< HEAD
-    ptcHeated : float
-        Fraction of the pump perimeter that is heated. Uses Dh to determine wetted perimeter
-    Kloss : float
-        K-loss coefficient associated with pressure loss through the pump
-=======
     Klossinlet : float
         K-loss coefficient associated with pressure loss at the inlet of the pump
     Klossoutlet : float
         K-loss coefficient associated with pressure loss at the outlet of the pump
     Klossavg : float
         K-loss coefficient associated with pressure losss across the pump
->>>>>>> 9f9419ef
+    ptcHeated : float
+        Fraction of the pump perimeter that is heated. Uses Dh to determine wetted perimeter
     """
 
     def __init__(
@@ -544,17 +539,12 @@
         V: float,
         height: float,
         dP: float,
-<<<<<<< HEAD
         roughness: float = 0.0,
-        ptcHeated: float = 1.0,
-        **kwargs,
-=======
         Klossinlet: float = 0.0,
         Klossoutlet: float = 0.0,
         Klossavg: float = 0.0,
-        roughness: float = 0.0,
+        ptcHeated: float = 1.0,
         **kwargs
->>>>>>> 9f9419ef
     ) -> None:
         super().__init__()
         self._Ac = Ac
@@ -666,19 +656,14 @@
         Orientation angle in the azimuthal direction
     roughness : float
         Nozzle roughness
-<<<<<<< HEAD
-    Kloss : float
-        K-loss coefficient associated with pressure loss through the nozzle
-    ptcHeated : float
-        Fraction of the nozzle that is heated. Used for calculating heated perimeter at the center of the nozzle.
-=======
     Klossinlet : float
         K-loss coefficient associated with pressure loss at the inlet of the nozzle
     Klossoutlet : float
         K-loss coefficient associated with pressure loss at the outlet of the nozzle
     Klossavg : float
         K-loss coefficient associated with pressure losss across the nozzle
->>>>>>> 9f9419ef
+    ptcHeated : float
+        Fraction of the nozzle that is heated. Used for calculating heated perimeter at the center of the nozzle.
     """
 
     def __init__(
@@ -801,21 +786,16 @@
         Orientation angle in the polar direction
     alpha : float
         Orientation angle in the azimuthal direction
-    roughness : float
-        Annulus roughness
-<<<<<<< HEAD
-    Kloss : float
-        K-loss coefficient associated with pressure loss through the annulus
-    ptcHeated : float
-        Fraction of the annulus wetted perimeter that is heated. Used for calculating heated perimeter.
-=======
     Klossinlet : float
         K-loss coefficient associated with pressure loss at the inlet of the annulus
     Klossoutlet : float
         K-loss coefficient associated with pressure loss at the outlet of the annulus
     Klossavg : float
         K-loss coefficient associated with pressure losss across the annulus
->>>>>>> 9f9419ef
+    roughness : float
+        Annulus roughness
+    ptcHeated : float
+        Fraction of the annulus wetted perimeter that is heated. Used for calculating heated perimeter.
     resolution : int
         Number of sides the annulus curvature is approximated with (specifically for VTK mesh generation)
     """
@@ -924,21 +904,16 @@
         Orientation angle of the tank in the polar direction
     alpha : float
         Orientation angle of the tank in the azimuthal direction
-    roughness : float
-        Tank roughness
-<<<<<<< HEAD
-    Kloss : float
-        K-loss coefficient associated with pressure loss through the tank
-    ptcHeated : float
-        Fraction of the tank perimeter that is heated. Used for calculating heated perimeter.
-=======
     Klossinlet : float
         K-loss coefficient associated with pressure loss at the inlet of the tank
     Klossoutlet : float
         K-loss coefficient associated with pressure loss at the outlet of the tank
     Klossavg : float
         K-loss coefficient associated with pressure losss across the tank
->>>>>>> 9f9419ef
+    roughness : float
+        Tank roughness
+    ptcHeated : float
+        Fraction of the tank perimeter that is heated. Used for calculating heated perimeter.
     """
 
     def __init__(
@@ -948,17 +923,12 @@
         n: int = 1,
         theta: float = 0.0,
         alpha: float = 0.0,
-<<<<<<< HEAD
-        roughness: float = 0.0,
-        ptcHeated: float = 1.0,
-        **kwargs,
-=======
         Klossinlet: float = 0.0,
         Klossoutlet: float = 0.0,
         Klossavg: float = 0.0,
         roughness: float = 0.0,
+        ptcHeated: float = 1.0,
         **kwargs
->>>>>>> 9f9419ef
     ) -> None:
         super().__init__()
         self._Ac = np.pi * R * R
