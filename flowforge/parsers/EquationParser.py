--- conflicted
+++ resolved
@@ -1,121 +1,78 @@
 import re
-from typing import Any
 import sympy
 
+class EquationParser:
+    """
+    Class for handling the parsing of input equation.
 
-class EquationParser:
-    """Parser for mathematical equations with symbolic variables.
+    This object takes in a string-equation and deciphers the variables
+    used and generates an expression using sympy.
 
-    This class handles the parsing of string-based mathematical equations,
-    identifying variables and generating evaluable symbolic expressions using sympy.
+    The class automatically creates 4 independent variables for use:
+      1. 'x': x-spatial coordinate
+      2. 'y': y-spatial coordinate
+      3. 'z': z-spatial coordinate
+      4. 't': time
+    The class also allows for coupled variables to declared. They should
+    be input as a list of variable names (i.e. ['temperature', 'pressure'])
 
-    The class automatically recognizes four standard independent variables:
-    'x', 'y', and 'z' for spatial coordinates, and 't' for time. Additional
-    coupled variables can be declared when initializing the parser.
-
-    When evaluating expressions, the class intelligently disregards variables
-    not used in the original equation.
+    The 'generate' method takes in keyword arguments for the variables,
+    disregarding variables not used in the original expression (those of
+    which the equation is not dependent on).
 
     Parameters
     ----------
-    equation : str
-        The mathematical equation as a string.
-    *coupled_variables : str
-        Optional additional variable names beyond the default x, y, z, t.
+      -> equation : string
+      -> coupled_variables : *args (list)
 
     Attributes
     ----------
-    inputEquation : str
-        The current equation string, accessible via inputEquation property.
-    expression : sympy.Expr
-        The sympy expression object for the equation, accessible via expression property.
-    variables : dict
-        Dictionary mapping variable names to sympy symbols, accessible via variables property.
-        Format: {str: sympy.Symbol}.
+      -> inputEquation : string
+      -> expression : sympify-object
+      -> variables : dict{string : sympy.symbol}
 
-    Notes
-    -----
-    The class automatically extracts variables from the equation and only includes
-    variables that are actually present in the equation. This means if you provide
-    'x', 'y', 'z', 't' plus other coupled variables, but only some are used in the
-    equation, only those variables will be included in the internal variables dictionary.
+    Methods
+    -------
+      -> _extract_variable_name : (private) extracts all variables from the
+            input equation
+      -> _generate_expression_input : (private) extracts valid variables from
+            the input arguments in 'evaluate' and ignores unused variables.
+      -> performUnitConversion : adds a scaling factor and shifting factor to
+            the expression in the form
+                        'new_eqn = (scaler * original+eqn) + shifter'.
+            The new equation is them turned into an expression that may be
+            properly evaluated.
+      -> evaluate : takes in variable values and outputs the solution to the
+            evaluated function.
     """
-
     def __init__(self, equation: str, *coupled_variables):
-        """Initialize the EquationParser with an equation and optional variables.
-
-        Parameters
-        ----------
-        equation : str
-            The mathematical equation as a string.
-        *coupled_variables : str
-            Optional additional variable names beyond the default x, y, z, t.
-
-        Notes
-        -----
-        The initialization process:
-        1. Stores the input equation as a string
-        2. Converts the equation to a sympy expression
-        3. Identifies all potential variables (x, y, z, t plus any coupled vars)
-        4. Extracts actual variable names from the equation
-        5. Creates symbols only for variables that are actually used in the equation
-        """
         self._input_equation = equation
         self._expression = sympy.sympify(equation)
 
-        potential_variable = ["x", "y", "z", "t"] + list(coupled_variables)
-        variable_names_extracted_from_equation = [
-            var for var in re.findall(r"[\w]+", equation) if any(char.isalpha() for char in var)
-        ]
-        self._variables = {
-            var: sympy.symbols(var) for var in potential_variable if var in variable_names_extracted_from_equation
-        }
+        potential_variable = ['x', 'y', 'z', 't'] + list(coupled_variables)
+        variable_names_extracted_from_equation = [var for var in re.findall(r'[\w]+', equation)
+                                                  if any(char.isalpha() for char in var)]
+        self._variables = {var: sympy.symbols(var) for var in potential_variable
+                           if var in variable_names_extracted_from_equation}
 
     @property
-    def inputEquation(self) -> Any:
-        """str: Get the current equation string.
-
-        Returns the string representation of the current equation.
-        """
+    def inputEquation(self):
         return self._input_equation
 
     @inputEquation.setter
     def inputEquation(self, value):
-        """Set the current equation string.
-
-        Parameters
-        ----------
-        value : str
-            The new equation string to set.
-        """
         self._input_equation = value
 
     @property
-    def expression(self) -> Any:
-        """sympy.Expr: Get the current sympy expression object.
-
-        Returns the sympy expression object for the current equation.
-        """
+    def expression(self):
         return self._expression
 
     @expression.setter
     def expression(self, value):
-        """Set the current sympy expression.
-
-        Parameters
-        ----------
-        value : sympy.Expr
-            The new sympy expression to set.
-        """
         self._expression = value
 
     @property
-    def variables(self) -> Any:
-        """dict: Get the dictionary of variables in the equation.
-
-        Returns a dictionary mapping variable names (str) to sympy symbols.
-        Only includes variables that are actually used in the equation.
-        """
+    def variables(self):
         return self._variables
 
     def performUnitConversion(
@@ -123,7 +80,6 @@
         scale_factor=1,
         shift_factor=0,
     ):
-<<<<<<< HEAD
         """Apply unit conversion to the equation.
 
         This method modifies the equation by applying a linear transformation:
@@ -152,15 +108,12 @@
         >>> parser.performUnitConversion(1, 273.15)
         This transforms T to (1 * (T)) + 273.15
         """
-=======
->>>>>>> 1a3ab4db
         scaled_equation = "(" + str(scale_factor) + " * (" + self.inputEquation + ")) + " + str(shift_factor)
         scaled_expression = sympy.sympify(scaled_equation)
         self.inputEquation = scaled_equation
         self.expression = scaled_expression
 
     def evaluate(self, x=None, y=None, z=None, t=None, **coupled_variables):
-<<<<<<< HEAD
         """Evaluate the equation with the provided variable values.
 
         This method substitutes variable values into the equation and evaluates
@@ -199,8 +152,6 @@
 
         In this example, z=4 is ignored because 'z' isn't in the equation.
         """
-=======
->>>>>>> 1a3ab4db
         full_input = {"x": x, "y": y, "z": z, "t": t} | dict(coupled_variables)
         reduced_input = {self._variables[var]: full_input[var] for var in [*self._variables.keys()]}
         expression = self._expression.subs(reduced_input)
