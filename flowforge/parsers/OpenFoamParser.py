from flowforge.parsers import OutputParser


class OpenFoamParser(OutputParser):
    """A class for parsing output from OpenFOAM CFD simulations.

    This class inherits from the OutputParser base class and implements
    functionality to parse output files from OpenFOAM simulations into a format
    that can be used by FlowForge.

    OpenFOAM is a popular open-source computational fluid dynamics (CFD) toolbox
    that can be used for simulating complex fluid flows, heat transfer, and more.

    Attributes
    ----------

    Notes
    -----
    This parser is currently marked as "To Be Implemented" and will be
    developed in a future update.
    """

    def __init__(self):
<<<<<<< HEAD
        """
        Initialize the OpenFoamParser.

        This method will set up any necessary configuration for parsing OpenFOAM output files,
        including paths to solution directories and configuration for specific versions of OpenFOAM.

        Notes
        -----
        Currently not implemented.
        """
        raise NotImplementedError("To Be Implemented")

    def parse(self) -> None:
        """
        Parse OpenFOAM output files into FlowForge data structures.

        This method will read OpenFOAM output files (typically found in the case/time directories),
        extract relevant data like velocity, pressure, temperature fields, and convert them into a
        format that can be used by FlowForge.

        Returns
        -------
        None
            Currently not implemented.

        Notes
        -----
        Currently not implemented. When implemented, this method will return
        a list of data structures containing the parsed output from OpenFOAM simulations.
        """
=======
        raise NotImplementedError("To Be Implemented")

    def parse(self) -> None:
>>>>>>> 1a3ab4db
        raise NotImplementedError("To Be Implemented")<|MERGE_RESOLUTION|>--- conflicted
+++ resolved
@@ -2,26 +2,13 @@
 
 
 class OpenFoamParser(OutputParser):
-    """A class for parsing output from OpenFOAM CFD simulations.
-
-    This class inherits from the OutputParser base class and implements
-    functionality to parse output files from OpenFOAM simulations into a format
-    that can be used by FlowForge.
-
-    OpenFOAM is a popular open-source computational fluid dynamics (CFD) toolbox
-    that can be used for simulating complex fluid flows, heat transfer, and more.
+    """A class for OpenFOAM output parsing
 
     Attributes
     ----------
-
-    Notes
-    -----
-    This parser is currently marked as "To Be Implemented" and will be
-    developed in a future update.
     """
 
     def __init__(self):
-<<<<<<< HEAD
         """
         Initialize the OpenFoamParser.
 
@@ -52,9 +39,4 @@
         Currently not implemented. When implemented, this method will return
         a list of data structures containing the parsed output from OpenFOAM simulations.
         """
-=======
-        raise NotImplementedError("To Be Implemented")
-
-    def parse(self) -> None:
->>>>>>> 1a3ab4db
         raise NotImplementedError("To Be Implemented")